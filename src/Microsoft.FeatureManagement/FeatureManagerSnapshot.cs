﻿// Copyright (c) Microsoft Corporation.
// Licensed under the MIT license.
//
using System;
using System.Collections.Concurrent;
using System.Collections.Generic;
using System.Threading.Tasks;

namespace Microsoft.FeatureManagement
{
    /// <summary>
    /// Provides a snapshot of feature state to ensure consistency across a given request.
    /// </summary>
    class FeatureManagerSnapshot : IFeatureManagerSnapshot
    {
        private readonly IFeatureManager _featureManager;
<<<<<<< HEAD
        private readonly ConcurrentDictionary<string, Task<bool>> _flagCache = new ConcurrentDictionary<string, Task<bool>>();
        private IEnumerable<string> _featureNames;
=======
        private readonly IDictionary<string, bool> _flagCache = new Dictionary<string, bool>();
        private IEnumerable<string> _featureFlagNames;
>>>>>>> 28982a13

        public FeatureManagerSnapshot(IFeatureManager featureManager)
        {
            _featureManager = featureManager ?? throw new ArgumentNullException(nameof(featureManager));
        }

<<<<<<< HEAD
        public async IAsyncEnumerable<string> GetFeatureNamesAsync()
=======
        public async IAsyncEnumerable<string> GetFeatureFlagNamesAsync([EnumeratorCancellation]CancellationToken cancellationToken)
>>>>>>> 28982a13
        {
            if (_featureFlagNames == null)
            {
                var featureNames = new List<string>();

<<<<<<< HEAD
                await foreach (string featureName in _featureManager.GetFeatureNamesAsync().ConfigureAwait(false))
=======
                await foreach (string featureName in _featureManager.GetFeatureFlagNamesAsync(cancellationToken).ConfigureAwait(false))
>>>>>>> 28982a13
                {
                    featureNames.Add(featureName);
                }

                _featureFlagNames = featureNames;
            }

            foreach (string featureName in _featureFlagNames)
            {
                yield return featureName;
            }
        }

        public Task<bool> IsEnabledAsync(string feature)
        {
            return _flagCache.GetOrAdd(
                feature,
                (key) => _featureManager.IsEnabledAsync(key));
        }

        public Task<bool> IsEnabledAsync<TContext>(string feature, TContext context)
        {
            return _flagCache.GetOrAdd(
                feature,
                (key) => _featureManager.IsEnabledAsync(key, context));
        }
    }
}<|MERGE_RESOLUTION|>--- conflicted
+++ resolved
@@ -4,6 +4,8 @@
 using System;
 using System.Collections.Concurrent;
 using System.Collections.Generic;
+using System.Runtime.CompilerServices;
+using System.Threading;
 using System.Threading.Tasks;
 
 namespace Microsoft.FeatureManagement
@@ -14,34 +16,21 @@
     class FeatureManagerSnapshot : IFeatureManagerSnapshot
     {
         private readonly IFeatureManager _featureManager;
-<<<<<<< HEAD
         private readonly ConcurrentDictionary<string, Task<bool>> _flagCache = new ConcurrentDictionary<string, Task<bool>>();
-        private IEnumerable<string> _featureNames;
-=======
-        private readonly IDictionary<string, bool> _flagCache = new Dictionary<string, bool>();
         private IEnumerable<string> _featureFlagNames;
->>>>>>> 28982a13
 
         public FeatureManagerSnapshot(IFeatureManager featureManager)
         {
             _featureManager = featureManager ?? throw new ArgumentNullException(nameof(featureManager));
         }
 
-<<<<<<< HEAD
-        public async IAsyncEnumerable<string> GetFeatureNamesAsync()
-=======
         public async IAsyncEnumerable<string> GetFeatureFlagNamesAsync([EnumeratorCancellation]CancellationToken cancellationToken)
->>>>>>> 28982a13
         {
             if (_featureFlagNames == null)
             {
                 var featureNames = new List<string>();
 
-<<<<<<< HEAD
-                await foreach (string featureName in _featureManager.GetFeatureNamesAsync().ConfigureAwait(false))
-=======
                 await foreach (string featureName in _featureManager.GetFeatureFlagNamesAsync(cancellationToken).ConfigureAwait(false))
->>>>>>> 28982a13
                 {
                     featureNames.Add(featureName);
                 }
@@ -55,18 +44,18 @@
             }
         }
 
-        public Task<bool> IsEnabledAsync(string feature)
+        public Task<bool> IsEnabledAsync(string feature, CancellationToken cancellationToken)
         {
             return _flagCache.GetOrAdd(
                 feature,
-                (key) => _featureManager.IsEnabledAsync(key));
+                (key) => _featureManager.IsEnabledAsync(key, cancellationToken));
         }
 
-        public Task<bool> IsEnabledAsync<TContext>(string feature, TContext context)
+        public Task<bool> IsEnabledAsync<TContext>(string feature, TContext context, CancellationToken cancellationToken)
         {
             return _flagCache.GetOrAdd(
                 feature,
-                (key) => _featureManager.IsEnabledAsync(key, context));
+                (key) => _featureManager.IsEnabledAsync(key, context, cancellationToken));
         }
     }
 }