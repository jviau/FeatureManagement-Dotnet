--- conflicted
+++ resolved
@@ -5,13 +5,7 @@
 using Microsoft.Extensions.Options;
 using Microsoft.FeatureManagement.Targeting;
 using System;
-<<<<<<< HEAD
-using System.Linq;
-using System.Security.Cryptography;
-using System.Text;
-=======
 using System.Threading;
->>>>>>> 28982a13
 using System.Threading.Tasks;
 
 namespace Microsoft.FeatureManagement.FeatureFilters
@@ -39,9 +33,10 @@
         /// </summary>
         /// <param name="context">The feature evaluation context.</param>
         /// <param name="targetingContext">The targeting context to use during targeting evaluation.</param>
+        /// <param name="cancellationToken">The cancellation token to cancel the operation.</param>
         /// <exception cref="ArgumentNullException">Thrown if either <paramref name="context"/> or <paramref name="targetingContext"/> is null.</exception>
         /// <returns>True if the feature is enabled, false otherwise.</returns>
-        public Task<bool> EvaluateAsync(FeatureFilterEvaluationContext context, ITargetingContext targetingContext)
+        public Task<bool> EvaluateAsync(FeatureFilterEvaluationContext context, ITargetingContext targetingContext, CancellationToken cancellationToken)
         {
             if (context == null)
             {
